--- conflicted
+++ resolved
@@ -2,10 +2,6 @@
 using System.Collections.Generic;
 using Expresso.CodeGen;
 using NUnit.Framework;
-<<<<<<< HEAD
-using NUnit.Framework.SyntaxHelpers;
-=======
->>>>>>> 64de0ce6
 
 namespace Expresso.Test
 {
@@ -21,11 +17,7 @@
 
             var ast = parser.TopmostAst;
             var options = new ExpressoCompilerOptions{
-<<<<<<< HEAD
                 LibraryPaths = new List<string>{""},
-=======
-                LibraryPaths = new List<string>(),
->>>>>>> 64de0ce6
                 OutputPath = "../../test_executables",
                 BuildType = BuildType.Debug
             };
