﻿<Properties StartupItem="ExpressoConsole.csproj">
  <MonoDevelop.Ide.Workspace ActiveConfiguration="Debug|x86" />
  <MonoDevelop.Ide.Workbench ActiveDocument="Expresso/Analysis/TypeChecker.cs">
    <Files>
      <File FileName="Expresso/Analysis/ExpressoNameBinder.cs" Line="1" Column="1" />
<<<<<<< HEAD
      <File FileName="Expresso/Expresso.ATG" Line="1" Column="1" />
      <File FileName="ExpressoTest/ParserTests.cs" Line="1" Column="1" />
      <File FileName="ExpressoTest/AnalyzerTests.cs" Line="1" Column="1" />
      <File FileName="Expresso/CodeGen/CSharpEmitter.cs" Line="1" Column="1" />
=======
      <File FileName="Expresso/Expresso.ATG" Line="1215" Column="77" />
      <File FileName="ExpressoTest/ParserTests.cs" Line="1" Column="1" />
      <File FileName="ExpressoTest/AnalyzerTests.cs" Line="1" Column="1" />
      <File FileName="Expresso/CodeGen/CSharpEmitter.cs" Line="1008" Column="57" />
>>>>>>> e05f8075
      <File FileName="Expresso/Analysis/TypeInferenceRunner.cs" Line="1" Column="1" />
      <File FileName="Expresso/Analysis/TypeChecker.cs" Line="669" Column="50" />
      <File FileName="ExpressoTest/sources/for_unit_tests/general_expressions.exs" Line="1" Column="1" />
      <File FileName="Libraries/NRefactory/ICSharpCode.NRefactory/PatternMatching/Pattern.cs" Line="1" Column="1" />
      <File FileName="ExpressoTest/sources/for_unit_tests/statements.exs" Line="1" Column="1" />
      <File FileName="ExpressoTest/sources/for_unit_tests/complex_expressions.exs" Line="1" Column="1" />
<<<<<<< HEAD
      <File FileName="Expresso/Parser.cs" Line="1" Column="1" />
=======
      <File FileName="Expresso/Parser.cs" Line="1975" Column="44" />
>>>>>>> e05f8075
    </Files>
  </MonoDevelop.Ide.Workbench>
  <MonoDevelop.Ide.DebuggingService.Breakpoints>
    <BreakpointStore>
      <Breakpoint enabled="false" file="/home/ryouta/ドキュメント/MonoDevelopSolutions/ExpressoConsole/Expresso/BuiltIns/Functions.cs" line="133" column="1" />
      <Breakpoint enabled="false" file="/home/ryouta/ドキュメント/MonoDevelopSolutions/ExpressoConsole/Expresso/Ast/ClassDeclaration.cs" line="62" column="1" />
      <Breakpoint enabled="false" file="/home/ryouta/ドキュメント/MonoDevelopSolutions/ExpressoConsole/Expresso/Ast/Comprehension.cs" line="68" column="1" />
      <Breakpoint enabled="false" file="/home/ryouta/ドキュメント/MonoDevelopSolutions/ExpressoConsole/Expresso/Ast/Function.cs" line="197" column="1" />
      <Breakpoint enabled="false" file="/home/ryouta/ドキュメント/MonoDevelopSolutions/ExpressoConsole/Expresso/Ast/BinaryExpression.cs" line="80" column="1" />
      <Breakpoint enabled="false" file="/home/ryouta/ドキュメント/MonoDevelopSolutions/ExpressoConsole/Expresso/Ast/TryStatement.cs" line="92" column="1" />
      <Breakpoint enabled="false" file="/home/ryouta/ドキュメント/MonoDevelopSolutions/ExpressoConsole/Expresso/Ast/Function.cs" line="289" column="1" />
      <Breakpoint enabled="false" file="/home/ryouta/ドキュメント/MonoDevelopSolutions/ExpressoConsole/Expresso/Ast/Comprehension.cs" line="210" column="1" />
      <Breakpoint enabled="false" file="/home/ryouta/ドキュメント/MonoDevelopSolutions/ExpressoConsole/Expresso/Ast/NewExpression.cs" line="67" column="1" />
      <Breakpoint file="/home/ryouta/ドキュメント/MonoDevelopSolutions/ExpressoConsole/ExpressoTest/Test.cs" line="97" column="1" />
      <Breakpoint enabled="false" file="/home/ryouta/ドキュメント/MonoDevelopSolutions/ExpressoConsole/Expresso/Ast/RequireExpression.cs" line="55" column="1" />
      <Breakpoint enabled="false" file="/home/ryouta/ドキュメント/MonoDevelopSolutions/ExpressoConsole/Expresso/Interpreter/Interpreter.cs" line="173" column="1" />
      <Breakpoint enabled="false" file="/home/ryouta/ドキュメント/MonoDevelopSolutions/ExpressoConsole/Expresso/Interpreter/Interpreter.cs" line="123" column="1" />
      <Breakpoint enabled="false" file="/home/ryouta/ドキュメント/MonoDevelopSolutions/ExpressoConsole/Expresso/Interpreter/Interpreter.cs" line="133" column="1" />
      <Breakpoint enabled="false" file="/home/ryouta/ドキュメント/MonoDevelopSolutions/ExpressoConsole/Expresso/Interpreter/Interpreter.cs" line="548" column="1" />
      <Breakpoint enabled="false" file="/home/ryouta/ドキュメント/MonoDevelopSolutions/ExpressoConsole/Expresso/Interpreter/Interpreter.cs" line="199" column="1" />
      <Breakpoint enabled="false" file="/home/ryouta/ドキュメント/MonoDevelopSolutions/ExpressoConsole/Expresso/Interpreter/Interpreter.cs" line="1014" column="1" />
      <Breakpoint file="/home/ryouta/ドキュメント/MonoDevelopSolutions/ExpressoConsole/Expresso/Interpreter/Interpreter.cs" line="662" column="1" />
      <Breakpoint file="/home/ryouta/ドキュメント/MonoDevelopSolutions/ExpressoConsole/Expresso/Interpreter/Interpreter.cs" line="1067" column="1" />
      <Breakpoint file="/home/ryouta/ドキュメント/MonoDevelopSolutions/ExpressoConsole/Expresso/Interpreter/Interpreter.cs" line="796" column="1" />
      <Breakpoint file="/home/ryouta/ドキュメント/MonoDevelopSolutions/ExpressoConsole/Expresso/Interpreter/Interpreter.cs" line="592" column="1" />
      <Breakpoint file="/home/ryouta/ドキュメント/MonoDevelopSolutions/ExpressoConsole/Expresso/Interpreter/Interpreter.cs" line="309" column="1" />
      <Breakpoint conditionExpression="node == null" file="/home/hazama/Documents/MonoDevelopSolutions/Expresso/Expresso/Interpreter/Interpreter.cs" line="180" column="1" />
      <Breakpoint enabled="false" file="/home/hazama/Documents/MonoDevelopSolutions/Expresso/Expresso/Interpreter/Interpreter.cs" line="178" column="1" />
      <Breakpoint file="/home/hazama/Documents/MonoDevelopSolutions/Expresso/Expresso/Ast/Walkers/ExpressoNameBinder.cs" line="231" column="1" />
      <Breakpoint file="/home/hazama/Documents/MonoDevelopSolutions/Expresso/Expresso/Interpreter/Interpreter.cs" line="1187" column="1" />
      <Breakpoint file="/home/hazama/Documents/MonoDevelopSolutions/Expresso/Expresso/Interpreter/Interpreter.cs" line="832" column="1" />
      <Breakpoint file="/home/hazama/Documents/MonodevelopSolutions/Expresso/Expresso/Interpreter/Interpreter.cs" line="680" column="1" />
      <Breakpoint file="/home/hazama/Documents/MonodevelopSolutions/Expresso/Expresso/Ast/Walkers/ExpressoNameBinder.cs" line="963" column="1" />
      <Breakpoint file="/home/hazama/Documents/MonodevelopSolutions/Expresso/ExpressoTest/Test.cs" line="95" column="1" />
      <Breakpoint file="/home/hazama/Documents/MonodevelopSolutions/Expresso/ExpressoTest/Test.cs" line="97" column="1" />
      <Breakpoint enabled="false" file="/home/hazama/Documents/MonodevelopSolutions/Expresso/Expresso/Ast/Expressions/Expression.cs" line="190" column="1" />
      <Breakpoint enabled="false" file="/home/hazama/Documents/MonodevelopSolutions/Expresso/Expresso/Ast/Expressions/LiteralExpression.cs" line="47" column="1" />
      <Breakpoint enabled="false" file="/home/hazama/Documents/MonodevelopSolutions/Expresso/Expresso/Ast/PrimitiveType.cs" line="31" column="46" />
      <Breakpoint enabled="false" conditionExpression="typeof(T) == Identifier" file="/home/hazama/Documents/MonodevelopSolutions/Expresso/Expresso/Ast/AstNode.cs" line="571" column="1" />
      <Breakpoint file="/home/hazama/Documents/MonodevelopSolutions/Expresso/Libraries/NRefactory/ICSharpCode.NRefactory/PatternMatching/Pattern.cs" line="111" column="1" />
      <Breakpoint file="/home/hazama/Documents/MonodevelopSolutions/Expresso/Libraries/NRefactory/ICSharpCode.NRefactory/PatternMatching/Pattern.cs" line="87" column="1" />
      <Breakpoint enabled="false" file="/home/hazama/Documents/MonodevelopSolutions/Expresso/Expresso/Parser.cs" line="206" column="1" />
      <Breakpoint file="/home/hazama/Documents/MonodevelopSolutions/Expresso/Expresso/CodeGen/CSharpEmitter.cs" line="94" column="1" />
      <Breakpoint file="/home/hazama/Documents/MonodevelopSolutions/Expresso/Expresso/CodeGen/CSharpEmitter.cs" line="108" column="1" />
      <Breakpoint file="/home/hazama/Documents/MonodevelopSolutions/Expresso/Expresso/CodeGen/CSharpEmitter.cs" line="123" column="1" />
      <Breakpoint file="/home/hazama/Documents/MonodevelopSolutions/Expresso/ExpressoTest/EmitterTests.cs" line="26" column="1" />
      <Breakpoint file="/home/hazama/Documents/MonodevelopSolutions/Expresso/Expresso/Analysis/ExpressoNameBinder.cs" line="95" column="1" />
      <Breakpoint file="/home/hazama/Documents/MonodevelopSolutions/Expresso/Expresso/Analysis/TypeChecker.cs" line="316" column="1" />
      <Breakpoint file="/home/hazama/Documents/MonodevelopSolutions/Expresso/Expresso/Analysis/ExpressoNameBinder.cs" line="436" column="1" />
      <Breakpoint file="/home/hazama/Documents/MonodevelopSolutions/Expresso/Expresso/Analysis/ExpressoNameBinder.cs" line="454" column="1" />
      <Breakpoint file="/home/hazama/Documents/MonodevelopSolutions/Expresso/Expresso/Analysis/TypeInferenceRunner.cs" line="601" column="1" />
      <Breakpoint file="/home/hazama/Documents/MonodevelopSolutions/Expresso/Expresso/Analysis/TypeChecker.cs" line="609" column="1" />
      <Breakpoint file="/home/hazama/Documents/MonodevelopSolutions/Expresso/Expresso/Analysis/TypeInferenceRunner.cs" line="310" column="1" />
      <Breakpoint file="/home/hazama/Documents/MonodevelopSolutions/Expresso/Expresso/Analysis/ExpressoNameBinder.cs" line="364" column="1" />
      <Breakpoint file="/home/hazama/Documents/MonodevelopSolutions/Expresso/Expresso/Analysis/TypeChecker.cs" line="219" column="1" />
      <Breakpoint file="/home/hazama/Documents/MonodevelopSolutions/Expresso/Expresso/Analysis/TypeInferenceRunner.cs" line="115" column="1" />
      <Breakpoint enabled="false" file="/home/hazama/Documents/MonodevelopSolutions/Expresso/Expresso/Analysis/TypeChecker.cs" line="640" column="1" />
      <Breakpoint file="/home/hazama/Documents/MonodevelopSolutions/Expresso/Expresso/CodeGen/CSharpEmitter.cs" line="132" column="1" />
      <Breakpoint file="/home/hazama/Documents/MonodevelopSolutions/Expresso/Expresso/Parser.cs" line="1016" column="1" />
    </BreakpointStore>
  </MonoDevelop.Ide.DebuggingService.Breakpoints>
  <MonoDevelop.Ide.DebuggingService.PinnedWatches />
</Properties><|MERGE_RESOLUTION|>--- conflicted
+++ resolved
@@ -3,28 +3,17 @@
   <MonoDevelop.Ide.Workbench ActiveDocument="Expresso/Analysis/TypeChecker.cs">
     <Files>
       <File FileName="Expresso/Analysis/ExpressoNameBinder.cs" Line="1" Column="1" />
-<<<<<<< HEAD
       <File FileName="Expresso/Expresso.ATG" Line="1" Column="1" />
       <File FileName="ExpressoTest/ParserTests.cs" Line="1" Column="1" />
       <File FileName="ExpressoTest/AnalyzerTests.cs" Line="1" Column="1" />
       <File FileName="Expresso/CodeGen/CSharpEmitter.cs" Line="1" Column="1" />
-=======
-      <File FileName="Expresso/Expresso.ATG" Line="1215" Column="77" />
-      <File FileName="ExpressoTest/ParserTests.cs" Line="1" Column="1" />
-      <File FileName="ExpressoTest/AnalyzerTests.cs" Line="1" Column="1" />
-      <File FileName="Expresso/CodeGen/CSharpEmitter.cs" Line="1008" Column="57" />
->>>>>>> e05f8075
       <File FileName="Expresso/Analysis/TypeInferenceRunner.cs" Line="1" Column="1" />
       <File FileName="Expresso/Analysis/TypeChecker.cs" Line="669" Column="50" />
       <File FileName="ExpressoTest/sources/for_unit_tests/general_expressions.exs" Line="1" Column="1" />
       <File FileName="Libraries/NRefactory/ICSharpCode.NRefactory/PatternMatching/Pattern.cs" Line="1" Column="1" />
       <File FileName="ExpressoTest/sources/for_unit_tests/statements.exs" Line="1" Column="1" />
       <File FileName="ExpressoTest/sources/for_unit_tests/complex_expressions.exs" Line="1" Column="1" />
-<<<<<<< HEAD
       <File FileName="Expresso/Parser.cs" Line="1" Column="1" />
-=======
-      <File FileName="Expresso/Parser.cs" Line="1975" Column="44" />
->>>>>>> e05f8075
     </Files>
   </MonoDevelop.Ide.Workbench>
   <MonoDevelop.Ide.DebuggingService.Breakpoints>
