--- conflicted
+++ resolved
@@ -667,14 +667,6 @@
  | "void"							(. type = AstType.MakeSimpleType("tuple", Enumerable.Empty<AstType>(), start_loc, CurrentLocation); .)
  | TypePathExpression<out type>     (. if(is_reference) type = AstType.MakeReferenceType(type, TextLocation.Empty); .)
  )                                  (. start_loc = NextLocation; .)
-<<<<<<< HEAD
- [ GenericTypeSignature<name, is_reference, start_loc, out type> (.
-                                                      if(!IsPrimitiveGenericType(name)){
-                                                          SemErr("`{0}` is not a generic type!");
-                                                          return;
-                                                      }
-                                                  .)
-=======
  [ GenericTypeSignature<name, is_reference, start_loc, out type>
                                     (.
                                         if(!IsPrimitiveGenericType(name)){
@@ -682,7 +674,6 @@
                                             return;
                                         }
                                     .)
->>>>>>> 64de0ce6
  ]
  /* Split brackets into 2 tokens that represents the array type
     because otherwise it conflicts with the array literal.
@@ -827,11 +818,7 @@
   Stmt<out stmt>			(. stmts.Add(stmt); .)
   { Stmt<out stmt>			(. stmts.Add(stmt); .)
   }
-<<<<<<< HEAD
-  SYNC rcurly 				(. block = Statement.MakeBlock(stmts, start_loc, CurrentLocation);
-=======
   SYNC '}' 				    (. block = Statement.MakeBlock(stmts, start_loc, CurrentLocation);
->>>>>>> 64de0ce6
                                GoUpScope();
                             .).
 /*------------------------------------------------------------------------*/
@@ -862,33 +849,19 @@
 /*------------------------------------------------------------------------*/
 WhileStmt<out Statement stmt>		(. Expression cond; BlockStatement body; var start_loc = NextLocation; .)
 =
-<<<<<<< HEAD
-  keyword_while                     (. Symbols.AddScope();
-=======
   "while"                           (.
                                        Symbols.AddScope();
->>>>>>> 64de0ce6
                                        GoDownScope();
                                        Symbols.Name = "while`" + ScopeId++;
                                     .)
   CondExpr<out cond>
-<<<<<<< HEAD
-  ';'
-  Block<out body>                   (. stmt = Statement.MakeWhileStmt(cond, body, start_loc);
-                                       GoUpScope();
-                                    .).
-/*------------------------------------------------------------------------*/
-ForStmt<out Statement stmt>			(.  PatternConstruct left = null; Expression rvalue; BlockStatement body; Identifier ident = null;
-                                        var start_loc = NextLocation; ExpressoModifiers modifiers = ExpressoModifiers.None;
-=======
   Block<out body>                   (.
                                        stmt = Statement.MakeWhileStmt(cond, body, start_loc);
                                        GoUpScope();
                                     .).
 /*------------------------------------------------------------------------*/
-ForStmt<out Statement stmt>			(. PatternConstruct left; Expression rvalue; BlockStatement body;
+ForStmt<out Statement stmt>			(. PatternConstruct left = null; Expression rvalue; BlockStatement body; Identifier ident = null; Modifiers modifiers = ExpressoModifiers.None;
                                        var start_loc = NextLocation;
->>>>>>> 64de0ce6
 									.)
 =
   keyword_for                       (. Symbols.AddScope();
@@ -903,7 +876,6 @@
   )
   keyword_in
   CondExpr<out rvalue>
-  ';'
   Block<out body>					(.
   									   if(ident != null){
   									       var initializer = AstNode.MakeVariableInitializer(ident, rvalue);
@@ -920,7 +892,6 @@
 =
   keyword_match
   CondExpr<out target>
-  ';'
   lcurly                            (. Symbols.AddScope();
                                        GoDownScope();
                                        Symbols.Name = "match`" + ScopeId++;
@@ -958,16 +929,6 @@
 								          var idents = new List<Identifier>(); var exprs = new List<Expression>();
 								       .)
 = 
-<<<<<<< HEAD
-  ( keyword_let                         (. modifiers = ExpressoModifiers.Immutable; .)
-  | keyword_var
-  )
-  VarDef<out ident, out rhs>	        (.  idents.Add(ident);
-  						 			        exprs.Add(rhs ?? Expression.Null);
-  						 			        rhs = null;
-  						 		        .)
-  { ','
-=======
   ( "let"                              (. modifiers = ExpressoModifiers.Immutable; .)
   | "var"
   )
@@ -976,7 +937,6 @@
   						 			      rhs = null;
   						 		       .)
   { WEAK ','
->>>>>>> 64de0ce6
     VarDef<out ident, out rhs>         (. idents.Add(ident);
   									      exprs.Add(rhs ?? Expression.Null);
   									      rhs = null;
@@ -995,16 +955,10 @@
 /*------------------------------------------------------------------------*/
 PatternVarDef<out VariableInitializer init> (. Identifier ident; Expression expr = null; .)
 =
-<<<<<<< HEAD
-  Identifier<out ident>						(. Symbols.AddSymbol(ident.Name, ident); .)
-  '='
-  PatternOrTest<out expr>                   (. init = AstNode.MakeVariableInitializer(ident, expr); .).
-=======
   Identifier<out ident>
   [ '='
     PatternOrTest<out expr>
   ]                                         (. init = AstNode.MakeVariableInitializer(ident, expr); .).
->>>>>>> 64de0ce6
 /*------------------------------------------------------------------------*/
 RValueList<out SequenceExpression seq>		(. Expression tmp; var exprs = new List<Expression>(); .)
 =
@@ -1382,14 +1336,10 @@
     ':'
     CondExpr<out expr>                  (. values.Add(expr); .)
   }
-<<<<<<< HEAD
-  rcurly                                (. expr = Expression.MakeObjectCreation(typePath, fields, values); .).
-=======
   SYNC '}'                              (.
                                            expr = Expression.MakeObjectCreation(typePath, fields, values);
                                            GoUpScope();
                                         .).
->>>>>>> 64de0ce6
 /*------------------------------------------------------------------------*/
 Trailer<ref Expression expr>	(. var args = new List<Expression>(); .)
 =
